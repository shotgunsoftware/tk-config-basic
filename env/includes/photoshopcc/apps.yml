--- conflicted
+++ resolved
@@ -82,7 +82,6 @@
     - actions: [quicktime_clipboard, sequence_clipboard, add_to_playlist]
       filters: {}
   enable_context_switch: true
-<<<<<<< HEAD
   location: "@common.apps.tk-multi-shotgunpanel.location"
 
 photoshopcc.apps.tk-multi-reviewsubmission:
@@ -91,7 +90,4 @@
   submitter_hook: '{self}/submitter_create.py'
   movie_width: 1920
   movie_height: 1080
-  location: "@common.apps.tk-multi-reviewsubmission.location"
-=======
-  location: "@common.apps.tk-multi-shotgunpanel.location"
->>>>>>> f6623d35
+  location: "@common.apps.tk-multi-reviewsubmission.location"