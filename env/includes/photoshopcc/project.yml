# Copyright (c) 2016 Shotgun Software Inc.
#
# CONFIDENTIAL AND PROPRIETARY
#
# This work is provided "AS IS" and subject to the Shotgun Pipeline Toolkit
# Source Code License included in this distribution package. See LICENSE.
# By accessing, using, copying or modifying this work you indicate your
# agreement to the Shotgun Pipeline Toolkit Source Code License. All rights
# not expressly granted therein are reserved by Shotgun Software Inc.
#

# this configuration defines the behavior of the Photoshop Integration when it
# is running in its project level configuration

includes:
- ../common/frameworks.yml
- ../common/apps.yml
- ../common/settings/tk-multi-publish2.yml


photoshopcc.project:
  apps:
    tk-multi-about: '@common.apps.tk-multi-about'

    tk-multi-pythonconsole: '@common.apps.tk-multi-pythonconsole'

    tk-multi-publish2:
      collector: "{config}/tk-multi-publish2/basic/collector.py:{config}/tk-multi-publish2/photoshopcc.basic/collector.py"
      publish_plugins:
        - '@common.settings.tk-multi-publish2.file_publisher'
        - '@common.settings.tk-multi-publish2.version_creator'
        - name: Publish PS Document to Shotgun
          hook: "{config}/tk-multi-publish2/photoshopcc.basic/document_publisher.py"
          settings: {}
      location:
<<<<<<< HEAD
        #type: app_store
        #name: tk-multi-publish2
        #version: v0.0.9
        type: dev
        path: /Users/josh/dev/sg/zero_config/tk-multi-publish2
=======
        type: app_store
        name: tk-multi-publish2
        version: v0.0.10
>>>>>>> e1b77a75

    tk-multi-loader2:
      action_mappings:
        Photoshop Image: [add_as_a_layer, open_file]
        Rendered Image: [add_as_a_layer, open_file]
        Image: [add_as_a_layer, open_file]
      actions_hook: '{self}/tk-photoshopcc_actions.py'
      entities:
      - caption: Current Project
        type: Hierarchy
        root: "/Project/{context.project.id}"
        publish_filters: []
      - caption: My Tasks
        type: Query
        entity_type: Task
        filters:
        - [project, is, '{context.project}']
        - [task_assignees, is, '{context.user}']
        hierarchy: [entity, content]
      location:
        path: https://github.com/shotgunsoftware/tk-multi-loader2.git
        version: c6cfb186fcebd59d6ca933ce61835b797de44f21
        type: git_branch
        branch: develop/zero_config
    tk-multi-shotgunpanel:
      location:
        version: v1.3.0
        type: app_store
        name: tk-multi-shotgunpanel
      shotgun_fields_hook: '{self}/shotgun_fields.py'
      actions_hook: '{self}/general_actions.py'
      action_mappings:
        PublishedFile:
        - actions:
          - publish_clipboard
          filters: {}
        Task:
        - actions:
          - assign_task
          - task_to_ip
          filters: {}
        Version:
        - actions:
          - quicktime_clipboard
          - sequence_clipboard
          filters: {}
  shelf_favorites: []
  debug_logging: true
  location:
    path: https://github.com/shotgunsoftware/tk-photoshopcc.git
    version: ce1d2dc901586cd580440647b4fb94cf7f970aa1
    type: git_branch
    branch: develop/zero_config
<|MERGE_RESOLUTION|>--- conflicted
+++ resolved
@@ -33,17 +33,9 @@
           hook: "{config}/tk-multi-publish2/photoshopcc.basic/document_publisher.py"
           settings: {}
       location:
-<<<<<<< HEAD
-        #type: app_store
-        #name: tk-multi-publish2
-        #version: v0.0.9
-        type: dev
-        path: /Users/josh/dev/sg/zero_config/tk-multi-publish2
-=======
         type: app_store
         name: tk-multi-publish2
         version: v0.0.10
->>>>>>> e1b77a75
 
     tk-multi-loader2:
       action_mappings:
