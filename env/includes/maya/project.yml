--- conflicted
+++ resolved
@@ -76,13 +76,8 @@
           filters: {}
   location:
     path: https://github.com/shotgunsoftware/tk-maya.git
-<<<<<<< HEAD
     version: 1ff0f95b993da981ce49669347883a67f56d66d1
     type: dev
-=======
-    version: 1241a127b312da3c7395d4fa1dc18556083ceb01
-    type: git_branch
->>>>>>> 5888d798
     branch: develop/zero_config
     path: /Users/manne/Documents/work_dev/toolkit/tk-maya
   menu_favourites: []
