--- conflicted
+++ resolved
@@ -50,39 +50,7 @@
       publish_filters: [["sg_status_list", "is_not", null]]
       location: "@common.apps.tk-multi-loader2.location"
 
-<<<<<<< HEAD
     tk-multi-shotgunpanel: '@3dsmax.apps.tk-multi-shotgunpanel'
-=======
-    tk-multi-shotgunpanel:
-      shotgun_fields_hook: '{self}/shotgun_fields.py'
-      actions_hook: '{self}/tk-3dsmaxplus_actions.py'
-      action_mappings:
-        PublishedFile:
-        - actions: [import]
-          filters: {published_file_type: Alembic Cache}
-        - actions: [texture_node]
-          filters: {published_file_type: Image}
-        - actions: [reference, import]
-          filters: {published_file_type: 3dsmax Scene}
-        - actions: [texture_node]
-          filters: {published_file_type: Rendered Image}
-        - actions: [texture_node]
-          filters: {published_file_type: Texture}
-        - actions: [publish_clipboard]
-          filters: {}
-        Task:
-        - actions:
-          - assign_task
-          - task_to_ip
-          filters: {}
-        Version:
-        - actions:
-          - quicktime_clipboard
-          - sequence_clipboard
-          filters: {}
-      enable_context_switch: true
-      location: "@common.apps.tk-multi-shotgunpanel.location"
->>>>>>> 30d326ad
 
   location: "@common.engines.tk-3dsmaxplus.location"
   menu_favourites: []
