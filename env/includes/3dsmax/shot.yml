# Copyright (c) 2017 Shotgun Software Inc.
#
# CONFIDENTIAL AND PROPRIETARY
#
# This work is provided "AS IS" and subject to the Shotgun Pipeline Toolkit
# Source Code License included in this distribution package. See LICENSE.
# By accessing, using, copying or modifying this work you indicate your
# agreement to the Shotgun Pipeline Toolkit Source Code License. All rights
# not expressly granted therein are reserved by Shotgun Software Inc.
#

# this configuration defines the behavior of the 3dsMax Integration when it
# is running in its shot level configuration

includes:
- ../common/engines.yml
- ../common/apps.yml
- apps.yml

3dsmaxplus.shot:
  apps:
    tk-multi-about: '@common.apps.tk-multi-about'

    tk-multi-pythonconsole: '@common.apps.tk-multi-pythonconsole'

    tk-multi-setframerange: '@common.apps.tk-multi-setframerange'

    tk-multi-publish2: '@3dsmaxplus.apps.tk-multi-publish2'

    tk-multi-loader2: '@3dsmaxplus.apps.tk-multi-loader2'

    tk-multi-shotgunpanel: '@3dsmaxplus.apps.tk-multi-shotgunpanel'

  location: "@common.engines.tk-3dsmaxplus.location"
  menu_favourites: []
<<<<<<< HEAD
  launch_builtin_plugins: [basic]

3dsmax.shot:
  apps:
    tk-multi-about: '@common.apps.tk-multi-about'

    tk-multi-pythonconsole: '@common.apps.tk-multi-pythonconsole'

    tk-multi-setframerange: '@common.apps.tk-multi-setframerange'

    tk-multi-publish2: '@3dsmax.apps.tk-multi-publish2'

    tk-multi-loader2: '@3dsmax.apps.tk-multi-loader2'

    tk-multi-shotgunpanel: '@3dsmax.apps.tk-multi-shotgunpanel'

  location: "@common.engines.tk-3dsmax.location"
  menu_favourites: []
=======
>>>>>>> 6b26316c
  launch_builtin_plugins: [basic]<|MERGE_RESOLUTION|>--- conflicted
+++ resolved
@@ -33,7 +33,6 @@
 
   location: "@common.engines.tk-3dsmaxplus.location"
   menu_favourites: []
-<<<<<<< HEAD
   launch_builtin_plugins: [basic]
 
 3dsmax.shot:
@@ -43,15 +42,10 @@
     tk-multi-pythonconsole: '@common.apps.tk-multi-pythonconsole'
 
     tk-multi-setframerange: '@common.apps.tk-multi-setframerange'
-
     tk-multi-publish2: '@3dsmax.apps.tk-multi-publish2'
-
     tk-multi-loader2: '@3dsmax.apps.tk-multi-loader2'
-
     tk-multi-shotgunpanel: '@3dsmax.apps.tk-multi-shotgunpanel'
 
   location: "@common.engines.tk-3dsmax.location"
   menu_favourites: []
-=======
->>>>>>> 6b26316c
   launch_builtin_plugins: [basic]