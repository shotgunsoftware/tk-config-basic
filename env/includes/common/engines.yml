# Copyright (c) 2016 Shotgun Software Inc.
#
# CONFIDENTIAL AND PROPRIETARY
#
# This work is provided "AS IS" and subject to the Shotgun Pipeline Toolkit
# Source Code License included in this distribution package. See LICENSE.
# By accessing, using, copying or modifying this work you indicate your
# agreement to the Shotgun Pipeline Toolkit Source Code License. All rights
# not expressly granted therein are reserved by Shotgun Software Inc.
#

# locations for common engines

# 3dsMax using the tk-3dsmaxplus engine
common.engines.tk-3dsmaxplus.location:
  type: app_store
  name: tk-3dsmaxplus
  version: v0.6.1
common.engines.tk-3dsmax.location:
  type: app_store
  name: tk-3dsmax
  version: v1.2.2
common.engines.tk-houdini.location:
  type: app_store
  name: tk-houdini
  version: v1.8.2
common.engines.tk-maya.location:
  type: app_store
  name: tk-maya
  version: v0.11.2
common.engines.tk-nuke.location:
  type: app_store
  name: tk-nuke
  version: v0.14.2
common.engines.tk-photoshopcc.location:
  type: app_store
  name: tk-photoshopcc
  version: v1.9.1
common.engines.tk-aftereffects.location:
  type: app_store
  name: tk-aftereffects
  version: v0.3.1
common.engines.tk-flame.location:
  type: app_store
  name: tk-flame
  version: v1.17.1
common.engines.tk-alias.location:
  type: app_store
  name: tk-alias
  version: v2.1.2
common.engines.tk-vred.location:
  type: app_store
  name: tk-vred
<<<<<<< HEAD
  version: v2.1.1 # Need v2.1.2 before releasing
=======
  version: v2.1.2
>>>>>>> 291a1fc1
common.engines.tk-desktop.location:
  type: app_store
  name: tk-desktop
  version: v2.6.1
common.engines.tk-desktop2.location:
  type: app_store
  name: tk-desktop2
  version: v1.5.1
common.engines.tk-shell.location:
  type: app_store
  name: tk-shell
  version: v0.9.1
common.engines.tk-shotgun.location:
  type: app_store
  name: tk-shotgun
  version: v0.10.1<|MERGE_RESOLUTION|>--- conflicted
+++ resolved
@@ -51,11 +51,7 @@
 common.engines.tk-vred.location:
   type: app_store
   name: tk-vred
-<<<<<<< HEAD
-  version: v2.1.1 # Need v2.1.2 before releasing
-=======
   version: v2.1.2
->>>>>>> 291a1fc1
 common.engines.tk-desktop.location:
   type: app_store
   name: tk-desktop
