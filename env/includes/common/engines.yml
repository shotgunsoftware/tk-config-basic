--- conflicted
+++ resolved
@@ -45,33 +45,13 @@
   name: tk-flame
   version: v1.17.7
 common.engines.tk-alias.location:
-  type: dev
+  type: app_store
   name: tk-alias
-<<<<<<< HEAD
-<<<<<<< Updated upstream
-  version: v2.1.7
-=======
-  version: v2.1.2
-  windows_path: Z:\shotgun\venvs/current/tk/tk-alias
-  mac_path: /opt/shotgun/venvs/current/tk/tk-alias
->>>>>>> Stashed changes
-=======
   version: v2.1.8
->>>>>>> 196fc480
 common.engines.tk-vred.location:
-  type: dev
+  type: app_store
   name: tk-vred
-<<<<<<< HEAD
-<<<<<<< Updated upstream
-  version: v2.1.4
-=======
-  version: v2.1.2
-  windows_path: Z:\shotgun\venvs/current/tk/tk-vred
-  mac_path: /opt/shotgun/venvs/current/tk/tk-vred
->>>>>>> Stashed changes
-=======
   version: v2.1.5
->>>>>>> 196fc480
 common.engines.tk-desktop.location:
   type: app_store
   name: tk-desktop
