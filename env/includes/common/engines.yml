# Copyright (c) 2016 Shotgun Software Inc.
#
# CONFIDENTIAL AND PROPRIETARY
#
# This work is provided "AS IS" and subject to the Shotgun Pipeline Toolkit
# Source Code License included in this distribution package. See LICENSE.
# By accessing, using, copying or modifying this work you indicate your
# agreement to the Shotgun Pipeline Toolkit Source Code License. All rights
# not expressly granted therein are reserved by Shotgun Software Inc.
#

# locations for common engines

# 3dsMax using the tk-3dsmaxplus engine
common.engines.tk-3dsmaxplus.location:
  type: app_store
  name: tk-3dsmaxplus
  version: v0.5.10

# 3dsMax using the tk-3dsmax engine
common.engines.tk-3dsmax.location:
  type: app_store
  name: tk-3dsmax
  version: v1.1.4

# Houdini
common.engines.tk-houdini.location:
  type: app_store
  name: tk-houdini
  version: v1.7.2

# Maya
common.engines.tk-maya.location:
  type: app_store
  name: tk-maya
  version: v0.10.1

# Nuke
common.engines.tk-nuke.location:
  type: app_store
  name: tk-nuke
  version: v0.12.7

# Photoshop
common.engines.tk-photoshopcc.location:
  type: app_store
  name: tk-photoshopcc
  version: v1.8.1

# After Effects
common.engines.tk-aftereffects.location:
  type: app_store
  name: tk-aftereffects
  version: v0.2.0

# Flame
common.engines.tk-flame.location:
  type: app_store
  name: tk-flame
  version: v1.15.6

# Alias
common.engines.tk-alias.location:
  type: app_store
  name: tk-alias
  version: v2.0.7

# VRED
common.engines.tk-vred.location:
  type: app_store
  name: tk-vred
  version: v2.0.6

# SketchBook
common.engines.tk-sketchbook.location:
  type: app_store
  name: tk-sketchbook
  version: v0.3.1

# Desktop
common.engines.tk-desktop.location:
<<<<<<< HEAD
   type: app_store
   name: tk-desktop
   version: v2.5.6
=======
  type: app_store
  name: tk-desktop
  version: v2.5.7
>>>>>>> a1d36641

# Desktop2
common.engines.tk-desktop2.location:
  type: app_store
  name: tk-desktop2
  version: v1.4.3

# Shell
common.engines.tk-shell.location:
  type: app_store
  name: tk-shell
  version: v0.8.1

# shotgun
common.engines.tk-shotgun.location:
  type: app_store
  name: tk-shotgun
  version: v0.9.0<|MERGE_RESOLUTION|>--- conflicted
+++ resolved
@@ -79,15 +79,9 @@
 
 # Desktop
 common.engines.tk-desktop.location:
-<<<<<<< HEAD
-   type: app_store
-   name: tk-desktop
-   version: v2.5.6
-=======
   type: app_store
   name: tk-desktop
   version: v2.5.7
->>>>>>> a1d36641
 
 # Desktop2
 common.engines.tk-desktop2.location:
