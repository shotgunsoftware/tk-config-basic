--- conflicted
+++ resolved
@@ -39,27 +39,11 @@
 common.apps.tk-multi-loader2.location:
   type: app_store
   name: tk-multi-loader2
-<<<<<<< HEAD
-  version: v1.20.2
-
-#common.apps.tk-multi-shotgunpanel.location:
-#  type: app_store
-#  name: tk-multi-shotgunpanel
-#  version: v1.7.1
-
-common.apps.tk-multi-shotgunpanel.location:
-  type: git_branch
-  branch: SHOT-3640
-  path: https://github.com/shotgunsoftware/tk-multi-shotgunpanel.git
-  version: ad14423f7c130957d1307d49d8d12efca440dbdb
-
-=======
   version: v1.22.0
 common.apps.tk-multi-shotgunpanel.location:
   type: app_store
   name: tk-multi-shotgunpanel
   version: v1.8.3
->>>>>>> 2a053eb0
 common.apps.tk-multi-launchapp.location:
   type: app_store
   name: tk-multi-launchapp
