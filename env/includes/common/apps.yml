--- conflicted
+++ resolved
@@ -21,20 +21,17 @@
     type: app_store
     name: tk-multi-about
 
-<<<<<<< HEAD
-common.apps.tk-multi-pythonconsole: 
+common.apps.tk-multi-pythonconsole:
   location:
     version: v1.0.7
     type: app_store
     name: tk-multi-pythonconsole
 
-    
-=======
+
 common.apps.tk-multi-launchapp:
   use_software_entity: true
   location:
     path: https://github.com/shotgunsoftware/tk-multi-launchapp.git
     version: 059a037210da65cf4d7a0478178ffd734872c691
     type: git_branch
-    branch: develop/software_entity
->>>>>>> 77f13bc4
+    branch: develop/software_entity