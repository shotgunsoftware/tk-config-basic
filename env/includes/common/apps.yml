--- conflicted
+++ resolved
@@ -40,11 +40,7 @@
 common.apps.tk-multi-publish2.location:
   type: app_store
   name: tk-multi-publish2
-<<<<<<< HEAD
-  version: v2.3.8
-=======
   version: v2.3.9
->>>>>>> 627fcbb9
 
 common.apps.tk-multi-loader2.location:
   type: app_store
