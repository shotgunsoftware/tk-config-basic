# Copyright (c) 2016 Shotgun Software Inc.
#
# CONFIDENTIAL AND PROPRIETARY
#
# This work is provided "AS IS" and subject to the Shotgun Pipeline Toolkit
# Source Code License included in this distribution package. See LICENSE.
# By accessing, using, copying or modifying this work you indicate your
# agreement to the Shotgun Pipeline Toolkit Source Code License. All rights
# not expressly granted therein are reserved by Shotgun Software Inc.
#

# this file contains apps that are common to multiple applications
# and setups

includes:
- frameworks.yml

# full app settings

common.apps.tk-multi-about:
  location:
    version: v0.4.2
    type: app_store
    name: tk-multi-about
common.apps.tk-multi-pythonconsole:
  location:
    version: v1.3.1
    type: app_store
    name: tk-multi-pythonconsole
common.apps.tk-multi-setframerange:
  location:
    version: v0.5.1
    type: app_store
    name: tk-multi-setframerange
common.apps.tk-multi-publish2.location:
  type: app_store
  name: tk-multi-publish2
  version: v2.6.3
common.apps.tk-multi-loader2.location:
  type: dev
  name: tk-multi-loader2
<<<<<<< HEAD
<<<<<<< Updated upstream
  version: v1.22.0
=======
  version: v1.21.1
  windows_path: Z:\shotgun\venvs/current/tk/tk-multi-loader2
  mac_path: /opt/shotgun/venvs/current/tk/tk-multi-loader2
>>>>>>> Stashed changes
=======
  version: v1.22.1
>>>>>>> 196fc480
common.apps.tk-multi-shotgunpanel.location:
  type: app_store
  name: tk-multi-shotgunpanel
  version: v1.8.3
common.apps.tk-multi-launchapp.location:
  type: app_store
  name: tk-multi-launchapp
  version: v0.12.2
common.apps.tk-multi-reviewsubmission.location:
  type: app_store
  name: tk-multi-reviewsubmission
  version: v1.2.1
common.apps.tk-multi-setframerange.location:
  version: v0.5.1
  type: app_store
  name: tk-multi-setframerange
common.apps.tk-nuke-quickreview.location:
  type: app_store
  name: tk-nuke-quickreview
  version: v1.2.1
common.apps.tk-shotgun-launchfolder.location:
  type: app_store
  name: tk-shotgun-launchfolder
  version: v0.3.1
common.apps.tk-shotgun-launchvredreview.location:
  type: app_store
  name: tk-shotgun-launchvredreview
  version: v1.1.3
common.apps.tk-multi-publish2.help_url: https://help.autodesk.com/view/SGSUB/ENU/?guid=SG_Supervisor_Artist_sa_integrations_sa_integrations_user_guide_html#the-publisher<|MERGE_RESOLUTION|>--- conflicted
+++ resolved
@@ -37,19 +37,9 @@
   name: tk-multi-publish2
   version: v2.6.3
 common.apps.tk-multi-loader2.location:
-  type: dev
+  type: app_store
   name: tk-multi-loader2
-<<<<<<< HEAD
-<<<<<<< Updated upstream
-  version: v1.22.0
-=======
-  version: v1.21.1
-  windows_path: Z:\shotgun\venvs/current/tk/tk-multi-loader2
-  mac_path: /opt/shotgun/venvs/current/tk/tk-multi-loader2
->>>>>>> Stashed changes
-=======
   version: v1.22.1
->>>>>>> 196fc480
 common.apps.tk-multi-shotgunpanel.location:
   type: app_store
   name: tk-multi-shotgunpanel
