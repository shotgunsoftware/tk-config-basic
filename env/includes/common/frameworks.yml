# Copyright (c) 2016 Shotgun Software Inc.
#
# CONFIDENTIAL AND PROPRIETARY
#
# This work is provided "AS IS" and subject to the Shotgun Pipeline Toolkit
# Source Code License included in this distribution package. See LICENSE.
# By accessing, using, copying or modifying this work you indicate your
# agreement to the Shotgun Pipeline Toolkit Source Code License. All rights
# not expressly granted therein are reserved by Shotgun Software Inc.
#

# all the frameworks required by the config are defined here.

frameworks:
  tk-framework-adobe_v1.x.x:
    location:
      type: app_store
      name: tk-framework-adobe
      version: v1.1.0
  tk-framework-qtwidgets_v2.x.x:
    location:
      version: v2.9.3
      type: app_store
      name: tk-framework-qtwidgets
  tk-framework-shotgunutils_v4.x.x:
    location:
      version: v4.4.15
      type: app_store
      name: tk-framework-shotgunutils
  tk-framework-shotgunutils_v5.x.x:
    location:
<<<<<<< HEAD
#      version: v5.7.4
#      type: app_store
#      name: tk-framework-shotgunutils
      type: git_branch
      path: https://github.com/shotgunsoftware/tk-framework-shotgunutils.git
      branch: shot-3508-qt-upgrade-deadlock
      version: 2493e41
=======
      version: v5.7.6
      type: app_store
      name: tk-framework-shotgunutils
>>>>>>> a1d36641
  tk-framework-adminui_v0.x.x:
    location:
      version: v0.6.0
      type: app_store
      name: tk-framework-adminui
  tk-framework-widget_v0.2.x:
    location:
      version: v0.2.8
      type: app_store
      name: tk-framework-widget
  tk-framework-desktopserver_v1.x.x:
    location:
<<<<<<< HEAD
      version: v1.4.0
=======
      version: v1.4.4
>>>>>>> a1d36641
      type: app_store
      name: tk-framework-desktopserver
  tk-framework-desktopclient_v0.x.x:
    location:
      version: v0.1.1
      type: app_store
      name: tk-framework-desktopclient
  tk-framework-aliastranslations_v0.x.x:
    location:
      version: v0.1.1
      type: app_store
      name: tk-framework-aliastranslations
  tk-framework-lmv_v0.x.x:
    location:
      version: v0.1.2
      type: app_store
      name: tk-framework-lmv<|MERGE_RESOLUTION|>--- conflicted
+++ resolved
@@ -29,19 +29,9 @@
       name: tk-framework-shotgunutils
   tk-framework-shotgunutils_v5.x.x:
     location:
-<<<<<<< HEAD
-#      version: v5.7.4
-#      type: app_store
-#      name: tk-framework-shotgunutils
-      type: git_branch
-      path: https://github.com/shotgunsoftware/tk-framework-shotgunutils.git
-      branch: shot-3508-qt-upgrade-deadlock
-      version: 2493e41
-=======
       version: v5.7.6
       type: app_store
       name: tk-framework-shotgunutils
->>>>>>> a1d36641
   tk-framework-adminui_v0.x.x:
     location:
       version: v0.6.0
@@ -54,11 +44,7 @@
       name: tk-framework-widget
   tk-framework-desktopserver_v1.x.x:
     location:
-<<<<<<< HEAD
-      version: v1.4.0
-=======
       version: v1.4.4
->>>>>>> a1d36641
       type: app_store
       name: tk-framework-desktopserver
   tk-framework-desktopclient_v0.x.x:
