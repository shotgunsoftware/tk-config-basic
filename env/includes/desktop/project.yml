--- conflicted
+++ resolved
@@ -21,7 +21,7 @@
       use_software_entity: true
       location:
         path: https://github.com/shotgunsoftware/tk-multi-launchapp.git
-        version: 058447a6f482757c9194f7f595e6ca755e337c54
+        version: b49c01e46de1ab1ae887c371bdd05b2454d8b6f3
         type: git_branch
         branch: develop/software_entity
   collapse_rules:
@@ -46,10 +46,6 @@
     name: Finishing Tools
   location:
     path: https://github.com/shotgunsoftware/tk-desktop.git
-<<<<<<< HEAD
-    version: e19620bcf4448fa0c7da3014cc60ff26a2ddae90
-=======
     version: 4eca885e86c6f27f79e8c94de7fa1f8910663998
->>>>>>> 9ce01933
     type: git_branch
     branch: develop/zero_config