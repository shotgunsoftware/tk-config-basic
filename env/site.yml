--- conflicted
+++ resolved
@@ -25,7 +25,6 @@
 - includes/3dsmax/site.yml
 - includes/alias/site.yml
 - includes/vred/site.yml
-- includes/sketchbook/site.yml
 - includes/shotgun/all.yml
 
 engines:
@@ -42,10 +41,4 @@
   tk-3dsmax: '@3dsmax.site'
   tk-alias: '@alias.site'
   tk-vred: '@vred.site'
-<<<<<<< HEAD
-  tk-sketchbook: '@sketchbook.site'
-  tk-shotgun: '@shotgun.all'
-  
-=======
-  tk-shotgun: '@shotgun.all'
->>>>>>> 471a8c3a
+  tk-shotgun: '@shotgun.all'