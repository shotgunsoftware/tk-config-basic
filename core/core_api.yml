--- conflicted
+++ resolved
@@ -12,16 +12,7 @@
 # core API that should be used at runtime.
 
 location:
-<<<<<<< HEAD
-  #path: https://github.com/shotgunsoftware/tk-core.git
-  #version: cb38d89658341dcf99b8f3f731173288ce4e6115
-  #type: git_branch
-  #branch: develop/zero_config
-  type: dev
-  path: /Users/josh/dev/sg/zero_config/tk-core
-=======
   path: https://github.com/shotgunsoftware/tk-core.git
   version: c1ffb7200916e92ce0601f4908f7a6e4b97ccf02
   type: git_branch
-  branch: develop/zero_config
->>>>>>> e1b77a75
+  branch: develop/zero_config