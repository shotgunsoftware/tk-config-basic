# Copyright (c) 2016 Shotgun Software Inc.
#
# CONFIDENTIAL AND PROPRIETARY
#
# This work is provided "AS IS" and subject to the Shotgun Pipeline Toolkit
# Source Code License included in this distribution package. See LICENSE.
# By accessing, using, copying or modifying this work you indicate your
# agreement to the Shotgun Pipeline Toolkit Source Code License. All rights
# not expressly granted therein are reserved by Shotgun Software Inc.

# this configuration file defines which version of the toolkit
# core API that should be used at runtime.

location:
  path: https://github.com/shotgunsoftware/tk-core.git
<<<<<<< HEAD
  version: 6010c03215c7420bd784752527ff4730f05624c2
=======
  version: f57990a83488cc3dd70b89d59cacfa0c38b00a68
>>>>>>> 9ce01933
  type: git_branch
  branch: develop/zero_config
<|MERGE_RESOLUTION|>--- conflicted
+++ resolved
@@ -13,10 +13,6 @@
 
 location:
   path: https://github.com/shotgunsoftware/tk-core.git
-<<<<<<< HEAD
-  version: 6010c03215c7420bd784752527ff4730f05624c2
-=======
   version: f57990a83488cc3dd70b89d59cacfa0c38b00a68
->>>>>>> 9ce01933
   type: git_branch
   branch: develop/zero_config
